--- conflicted
+++ resolved
@@ -39,72 +39,74 @@
 
 #![cfg_attr(not(test), no_std)]
 
-use core::ops::{ShrAssign, ShlAssign, BitOrAssign};
-use core::convert::{TryInto, From};
-use num_traits::{Zero, PrimInt};
+extern crate num_traits;
+
+use core::convert::{From, TryInto};
+use core::ops::{BitOrAssign, ShlAssign, ShrAssign};
+use num_traits::{PrimInt, Zero};
 
 pub trait Double: num_traits::PrimInt + From<u8> + TryInto<usize> + BitOrAssign
-    where Self::Key: PrimInt + ShrAssign + From<u8> + Zero + ShlAssign + BitOrAssign,
+where
+    Self::Key: PrimInt + ShrAssign + From<u8> + Zero + ShlAssign + BitOrAssign,
 {
     type Key;
     const SEVEN: Self;
     const SIXTY_THREE: Self::Key;
 }
 
-impl Double for u64 {type Key = u128; const SEVEN: Self = 7; const SIXTY_THREE: Self::Key = 63;}
-impl Double for u16 {type Key =  u32; const SEVEN: Self = 7; const SIXTY_THREE: Self::Key = 63;}
-impl Double for  u8 {type Key =  u16; const SEVEN: Self = 7; const SIXTY_THREE: Self::Key = 63;}
-impl Double for u32 {type Key =  u64; const SEVEN: Self = 7; const SIXTY_THREE: Self::Key = 63;}
+impl Double for u64 {
+    type Key = u128;
+    const SEVEN: Self = 7;
+    const SIXTY_THREE: Self::Key = 63;
+}
+impl Double for u16 {
+    type Key = u32;
+    const SEVEN: Self = 7;
+    const SIXTY_THREE: Self::Key = 63;
+}
+impl Double for u8 {
+    type Key = u16;
+    const SEVEN: Self = 7;
+    const SIXTY_THREE: Self::Key = 63;
+}
+impl Double for u32 {
+    type Key = u64;
+    const SEVEN: Self = 7;
+    const SIXTY_THREE: Self::Key = 63;
+}
 
 /// Convert form 2D to 1D hilbert space
 /// # Arguments
-<<<<<<< HEAD
-/// * `x` - Coordinate in 2D space. Must be < 2^`order`
-/// * `y` - Coordinate in 2D space.  Must be < 2^`order`
-/// * `order` - Hilbert space order. Max order is 32, since 32 bit coordinates are used.
-pub fn xy2h<T: Double>(x: T, y: T) -> <T as Double>::Key 
-where <T as TryInto<usize>>::Error: core::fmt::Debug
-
+/// * `x` - Coordinate in 2D space
+/// * `y` - Coordinate in 2D space
+pub fn xy2h<T: Double>(x: T, y: T) -> <T as Double>::Key
+where
+    <T as TryInto<usize>>::Error: core::fmt::Debug,
 {
-
-
-
-
-
     // Mapping from State and coordinates to hilbert states
     // SXXXYYY => SHHH
     //   8 bit => 8 bit
     const LUT_3: [u8; 256] = [
-        64, 1, 206, 79, 16, 211, 84, 21, 131, 2, 205, 140, 81, 82, 151, 22, 4, 199, 8, 203, 158, 157,
-        88, 25, 69, 70, 73, 74, 31, 220, 155, 26, 186, 185, 182, 181, 32, 227, 100, 37, 59, 248, 55,
-        244, 97, 98, 167, 38, 124, 61, 242, 115, 174, 173, 104, 41, 191, 62, 241, 176, 47, 236, 171,
-        42, 0, 195, 68, 5, 250, 123, 60, 255, 65, 66, 135, 6, 249, 184, 125, 126, 142, 141, 72, 9, 246,
-        119, 178, 177, 15, 204, 139, 10, 245, 180, 51, 240, 80, 17, 222, 95, 96, 33, 238, 111, 147, 18,
-        221, 156, 163, 34, 237, 172, 20, 215, 24, 219, 36, 231, 40, 235, 85, 86, 89, 90, 101, 102, 105,
-        106, 170, 169, 166, 165, 154, 153, 150, 149, 43, 232, 39, 228, 27, 216, 23, 212, 108, 45, 226,
-        99, 92, 29, 210, 83, 175, 46, 225, 160, 159, 30, 209, 144, 48, 243, 116, 53, 202, 75, 12, 207,
-        113, 114, 183, 54, 201, 136, 77, 78, 190, 189, 120, 57, 198, 71, 130, 129, 63, 252, 187, 58,
-        197, 132, 3, 192, 234, 107, 44, 239, 112, 49, 254, 127, 233, 168, 109, 110, 179, 50, 253, 188,
-        230, 103, 162, 161, 52, 247, 56, 251, 229, 164, 35, 224, 117, 118, 121, 122, 218, 91, 28, 223,
-        138, 137, 134, 133, 217, 152, 93, 94, 11, 200, 7, 196, 214, 87, 146, 145, 76, 13, 194, 67, 213,
-        148, 19, 208, 143, 14, 193, 128,
+        64, 1, 206, 79, 16, 211, 84, 21, 131, 2, 205, 140, 81, 82, 151, 22, 4, 199, 8, 203, 158,
+        157, 88, 25, 69, 70, 73, 74, 31, 220, 155, 26, 186, 185, 182, 181, 32, 227, 100, 37, 59,
+        248, 55, 244, 97, 98, 167, 38, 124, 61, 242, 115, 174, 173, 104, 41, 191, 62, 241, 176, 47,
+        236, 171, 42, 0, 195, 68, 5, 250, 123, 60, 255, 65, 66, 135, 6, 249, 184, 125, 126, 142,
+        141, 72, 9, 246, 119, 178, 177, 15, 204, 139, 10, 245, 180, 51, 240, 80, 17, 222, 95, 96,
+        33, 238, 111, 147, 18, 221, 156, 163, 34, 237, 172, 20, 215, 24, 219, 36, 231, 40, 235, 85,
+        86, 89, 90, 101, 102, 105, 106, 170, 169, 166, 165, 154, 153, 150, 149, 43, 232, 39, 228,
+        27, 216, 23, 212, 108, 45, 226, 99, 92, 29, 210, 83, 175, 46, 225, 160, 159, 30, 209, 144,
+        48, 243, 116, 53, 202, 75, 12, 207, 113, 114, 183, 54, 201, 136, 77, 78, 190, 189, 120, 57,
+        198, 71, 130, 129, 63, 252, 187, 58, 197, 132, 3, 192, 234, 107, 44, 239, 112, 49, 254,
+        127, 233, 168, 109, 110, 179, 50, 253, 188, 230, 103, 162, 161, 52, 247, 56, 251, 229, 164,
+        35, 224, 117, 118, 121, 122, 218, 91, 28, 223, 138, 137, 134, 133, 217, 152, 93, 94, 11,
+        200, 7, 196, 214, 87, 146, 145, 76, 13, 194, 67, 213, 148, 19, 208, 143, 14, 193, 128,
     ];
 
-
-
-
     let coor_bits = (core::mem::size_of::<T>() * 8) as u32;
-    let useless_bits = (x|y).leading_zeros() & !1;
-=======
-/// * `x` - Coordinate in 2D space
-/// * `y` - Coordinate in 2D space
-pub fn xy2h(x: u32, y: u32) -> u64 {
-    let coor_bits = (core::mem::size_of::<u32>() * 8) as u32;
     let useless_bits = (x | y).leading_zeros() & !1;
->>>>>>> 4e065bcd
     let useful_bits = coor_bits - useless_bits;
     let order = useful_bits;
-    
+
     let seven = T::SEVEN;
     let sixty_three = T::SIXTY_THREE;
 
@@ -141,52 +143,37 @@
 
 /// Convert form 1D hilbert space to 2D coordinates
 /// # Arguments
-<<<<<<< HEAD
-/// * `h` - Coordinate in 1D hilbert space. Must be < (2^`order`) * 2.
-/// * `order` - Hilbert space order. Max order is 32, since 32 bit coordinates are used.
+/// * `h` - Coordinate in 1D hilbert space
 pub fn h2xy<T: Double>(h: <T as Double>::Key) -> (T, T)
-where <T as TryInto<usize>>::Error: core::fmt::Debug,
-<<T as Double>::Key as TryInto<u8>>::Error: core::fmt::Debug,
-<T as Double>::Key: TryInto<u8>
+where
+    <T as TryInto<usize>>::Error: core::fmt::Debug,
+    <<T as Double>::Key as TryInto<u8>>::Error: core::fmt::Debug,
+    <T as Double>::Key: TryInto<u8>,
 {
-
-
-
-
-
     // Mapping from hilbert states to 2D coordinates
     // SHHH => SXXXYYY
     //   8 bit => 8 bit
     const LUT_3_REV: [u8; 256] = [
-        64, 1, 9, 136, 16, 88, 89, 209, 18, 90, 91, 211, 139, 202, 194, 67, 4, 76, 77, 197, 70, 7, 15,
-        142, 86, 23, 31, 158, 221, 149, 148, 28, 36, 108, 109, 229, 102, 39, 47, 174, 118, 55, 63, 190,
-        253, 181, 180, 60, 187, 250, 242, 115, 235, 163, 162, 42, 233, 161, 160, 40, 112, 49, 57, 184,
-        0, 72, 73, 193, 66, 3, 11, 138, 82, 19, 27, 154, 217, 145, 144, 24, 96, 33, 41, 168, 48, 120,
-        121, 241, 50, 122, 123, 243, 171, 234, 226, 99, 100, 37, 45, 172, 52, 124, 125, 245, 54, 126,
-        127, 247, 175, 238, 230, 103, 223, 151, 150, 30, 157, 220, 212, 85, 141, 204, 196, 69, 6, 78,
-        79, 199, 255, 183, 182, 62, 189, 252, 244, 117, 173, 236, 228, 101, 38, 110, 111, 231, 159,
-        222, 214, 87, 207, 135, 134, 14, 205, 133, 132, 12, 84, 21, 29, 156, 155, 218, 210, 83, 203,
-        131, 130, 10, 201, 129, 128, 8, 80, 17, 25, 152, 32, 104, 105, 225, 98, 35, 43, 170, 114, 51,
-        59, 186, 249, 177, 176, 56, 191, 254, 246, 119, 239, 167, 166, 46, 237, 165, 164, 44, 116, 53,
-        61, 188, 251, 179, 178, 58, 185, 248, 240, 113, 169, 232, 224, 97, 34, 106, 107, 227, 219, 147,
-        146, 26, 153, 216, 208, 81, 137, 200, 192, 65, 2, 74, 75, 195, 68, 5, 13, 140, 20, 92, 93, 213,
-        22, 94, 95, 215, 143, 206, 198, 71,
+        64, 1, 9, 136, 16, 88, 89, 209, 18, 90, 91, 211, 139, 202, 194, 67, 4, 76, 77, 197, 70, 7,
+        15, 142, 86, 23, 31, 158, 221, 149, 148, 28, 36, 108, 109, 229, 102, 39, 47, 174, 118, 55,
+        63, 190, 253, 181, 180, 60, 187, 250, 242, 115, 235, 163, 162, 42, 233, 161, 160, 40, 112,
+        49, 57, 184, 0, 72, 73, 193, 66, 3, 11, 138, 82, 19, 27, 154, 217, 145, 144, 24, 96, 33,
+        41, 168, 48, 120, 121, 241, 50, 122, 123, 243, 171, 234, 226, 99, 100, 37, 45, 172, 52,
+        124, 125, 245, 54, 126, 127, 247, 175, 238, 230, 103, 223, 151, 150, 30, 157, 220, 212, 85,
+        141, 204, 196, 69, 6, 78, 79, 199, 255, 183, 182, 62, 189, 252, 244, 117, 173, 236, 228,
+        101, 38, 110, 111, 231, 159, 222, 214, 87, 207, 135, 134, 14, 205, 133, 132, 12, 84, 21,
+        29, 156, 155, 218, 210, 83, 203, 131, 130, 10, 201, 129, 128, 8, 80, 17, 25, 152, 32, 104,
+        105, 225, 98, 35, 43, 170, 114, 51, 59, 186, 249, 177, 176, 56, 191, 254, 246, 119, 239,
+        167, 166, 46, 237, 165, 164, 44, 116, 53, 61, 188, 251, 179, 178, 58, 185, 248, 240, 113,
+        169, 232, 224, 97, 34, 106, 107, 227, 219, 147, 146, 26, 153, 216, 208, 81, 137, 200, 192,
+        65, 2, 74, 75, 195, 68, 5, 13, 140, 20, 92, 93, 213, 22, 94, 95, 215, 143, 206, 198, 71,
     ];
 
-
-
-
     let coor_bits = (core::mem::size_of::<T>() * 8) as u32;
-    let useless_bits = (h.leading_zeros()>>1) & !1;
-=======
-/// * `h` - Coordinate in 1D hilbert space
-pub fn h2xy(h: u64) -> (u32, u32) {
-    let coor_bits = (core::mem::size_of::<u32>() * 8) as u32;
     let useless_bits = (h.leading_zeros() >> 1) & !1;
->>>>>>> 4e065bcd
     let useful_bits = coor_bits - useless_bits;
     let order = useful_bits;
-    
+
     let seven = T::SEVEN;
     let sixty_three = T::SIXTY_THREE;
 
@@ -200,8 +187,6 @@
             let h_in: <T as Double>::Key = h >> ((shift_factor as usize) << 1);
             let h_in: <T as Double>::Key = h_in & sixty_three;
             let h_in: u8 = h_in.try_into().unwrap();
-            //let index: usize = (state as usize) | h_in.try_into().unwrap();
-            //let index: usize = index.try_into().unwrap();
             let r: u8 = LUT_3_REV[state as usize | h_in as usize];
             state = r & 0b11000000;
             let xxx: T = r.into();
@@ -369,17 +354,9 @@
         }
     }
 
-<<<<<<< HEAD
-    // Only for rendering images
-    //#[test]
-    fn _write_image() {
-        let bits: usize = 8;
-        let numbers: usize = 2usize.pow(bits as u32);
-=======
     fn draw_hilber_curve(iteration: u32) -> image::ImageBuffer<image::Rgb<u8>, Vec<u8>> {
         let size: usize = 256;
         let border = 32;
->>>>>>> 4e065bcd
 
         let mut imgbuf = image::ImageBuffer::new(size as u32, size as u32);
 
